from typing import Optional, List, Union, Dict, Any, Tuple
import os
import random
from pathlib import Path
import re
import logging
from datetime import datetime

import jax.random as jrandom
import jax.numpy as jnp
from sqlalchemy import create_engine
from sqlalchemy.engine import Engine
from sqlalchemy.orm import Session
from sqlalchemy.exc import IntegrityError

from ..metric import (MetricsCollection, Metric)
from ..utils import (translate_path, write_config, load_config, zip_members)

from ..base import Config, Module
from ..db.models import (Base, Experiment as ExperimentModel, EvaluationRun as
                         EvaluationRunModel, EvaluationStatus as
                         EvaluationStatusModel, Results as ResultsModel, Metric
                         as MetricModel, get_or_create, create_tables)

from .trainer import (Trainer, InTrainer, TrainerConfig, ReportingConfig,
                      TrainerReporting, WarmupConfig)
from .experiment import InpatientExperiment


def is_x64_enabled():
    x = jrandom.normal(jrandom.PRNGKey(0), (20, ), dtype=jnp.float64)
    return x.dtype == jnp.float64


class EvaluationConfig(Config):
    metrics: List[Dict[str, Any]] = tuple()
    experiments_dir: str = 'experiments'
    frequency: int = 100
    db: str = 'sqlite:///evaluation.db'
    max_duration: int = 24 * 3  # in hours


class Evaluation(Module):

    def __init__(self, config: EvaluationConfig, **kwargs):
        if isinstance(config, dict):
            config = Config.from_dict(config)
        super().__init__(config=config, **kwargs)

    def load_metrics(self, interface, splits):
        external_kwargs = {'patients': interface, 'train_split': splits[0]}

        metrics = []
        for config in self.config.metrics:
            metrics.append(
                Module.import_module(config=config, **external_kwargs))

        return MetricsCollection(metrics)

    def filter_params(self, params_list: List[str]) -> List[str]:
        numbers = {}

        # Extract Dict[num, fname] from params_list
        for fname in params_list:
            num = re.findall(r'\d+', fname)
            assert len(num) == 1
            num = int(num[0])
            numbers[num] = fname

        # Filter using frequency
        numbers = {
            k // self.config.frequency: v
            for k, v in sorted(numbers.items())
        }

        # Return filtered list
        return [v for k, v in sorted(numbers.items())]

    @property
    def params_list(self) -> Dict[str, List[str]]:
        return {
            exp: zip_members(os.path.join(d, 'params.zip'))
            for exp, d in self.experiment_dir.items()
        }

    @property
    def experiment_dir(self) -> Dict[str, str]:
        l = [
            os.path.join(self.config.experiments_dir, d)
            for d in os.listdir(self.config.experiments_dir)
            if os.path.isdir(os.path.join(self.config.experiments_dir, d))
            and os.path.exists(
                os.path.join(self.config.experiments_dir, d, 'config.json'))
        ]

        d = {os.path.basename(d): d for d in l}

        # Filter out based on the current precision supported.
        # Koopman's code only supports float64.
        if not is_x64_enabled():
            d = {
                exp: path
                for exp, path in d.items() if 'koopman' not in exp.lower()
            }
        else:
            d = {
                exp: path
                for exp, path in d.items() if 'koopman' in exp.lower()
            }
        return d

    @property
    def experiment_config(self) -> Dict[str, Config]:
        return {
            exp: Config.from_dict(load_config(os.path.join(d, 'config.json')))
            for exp, d in self.experiment_dir.items()
        }

    def generate_experiment_params_pairs(self) -> List[Tuple[str, str]]:
        exp_params = {
            exp: self.filter_params(params)
            for exp, params in self.params_list.items()
        }

        pairs = []
        while any(len(params) > 0 for params in exp_params.values()):
            shuffled_exps = list(exp_params.keys())
            random.shuffle(shuffled_exps)
            for exp in shuffled_exps:
                if len(exp_params[exp]) > 0:
                    pairs.append((exp, exp_params[exp].pop()))

        return pairs

    def save_metrics(self, engine: Engine, exp: str, snapshot: str,
                     metrics: Dict[str, float]):

        # Add metrics if they don't exist
        with Session(engine) as session, session.begin():
            for metric_name in metrics.keys():
                get_or_create(engine, MetricModel, name=metric_name)

        with Session(engine) as session, session.begin():
            evaluation = session.query(EvaluationRunModel).filter(
                EvaluationRunModel.experiment.has(name=exp),
                EvaluationRunModel.snapshot == snapshot).one()
            evaluation_id = evaluation.id
            metric_id = {
                metric.name: metric.id
                for metric in session.query(MetricModel).filter(
                    MetricModel.name.in_(metrics.keys())).all()
            }
            for metric_name, metric_value in metrics.items():
                result = ResultsModel(evaluation_id=evaluation_id,
                                      metric_id=metric_id[metric_name],
                                      value=metric_value)
                session.add(result)

    def run_evaluation(self, engine: Engine, exp: str, snapshot: str):
        with Session(engine) as session, session.begin():
            running_status = get_or_create(engine,
                                           EvaluationStatusModel,
                                           name='RUNNING')
            experiment = get_or_create(engine, ExperimentModel, name=exp)

            running_eval = session.query(EvaluationRunModel).filter(
                EvaluationRunModel.experiment.has(name=exp),
                EvaluationRunModel.snapshot == snapshot,
                EvaluationRunModel.status.has(name='RUNNING')).one_or_none()
            running_hours = lambda: (datetime.now() - running_eval.created_at
                                     ).total_seconds() / 3600
            if running_eval is not None and running_hours(
            ) > self.config.max_duration:
                running_hours = (datetime.now() - running_eval.created_at
                                 ).total_seconds() / 3600
                if running_hours > self.config.max_duration:
                    logging.info(
                        f'Evaluation {exp} {snapshot} took too long. Restart.')
            else:
                new_eval = EvaluationRunModel(experiment=experiment,
                                              snapshot=snapshot,
                                              status=running_status)
                session.add(new_eval)

        experiment = InpatientExperiment(config=self.experiment_config[exp])
        interface = experiment.load_interface()
        splits = experiment.load_splits(interface.dataset)
        metrics = self.load_metrics(interface, splits)
        model = experiment.load_model(interface)
        model = model.load_params_from_archive(
            os.path.join(self.experiment_dir[exp], 'params.zip'), snapshot)

<<<<<<< HEAD
        # _, val_split, _ = splits
        # predictions = model.batch_predict(interface.device_batch(val_split))
        # results = metrics.to_df(snapshot, predictions).iloc[0].to_dict()
        results = {k: jnp.nan for k in metrics.columns()}
=======
        _, val_split, _ = splits
        predictions = model.batch_predict(interface.device_batch(val_split))
        results = metrics.to_df(snapshot, predictions).iloc[0].to_dict()
>>>>>>> 8cb7fc00
        self.save_metrics(engine, exp, snapshot, results)

        with Session(engine) as session, session.begin():
            finished_status = get_or_create(engine,
                                            EvaluationStatusModel,
                                            name='FINISHED')
            new_eval = session.query(EvaluationRunModel).filter(
                EvaluationRunModel.experiment.has(name=exp),
                EvaluationRunModel.snapshot == snapshot).one()
            new_eval.status = finished_status

    def start(self):
        engine = create_engine(self.config.db)
        create_tables(engine)
        for exp, snapshot in self.generate_experiment_params_pairs():
            try:
                self.run_evaluation(engine, exp=exp, snapshot=snapshot)
            except IntegrityError as e:

                logging.warning(
                    f'Possible: evaluation already exists: {exp}, {snapshot}')
                logging.warning(e)<|MERGE_RESOLUTION|>--- conflicted
+++ resolved
@@ -190,16 +190,9 @@
         model = model.load_params_from_archive(
             os.path.join(self.experiment_dir[exp], 'params.zip'), snapshot)
 
-<<<<<<< HEAD
-        # _, val_split, _ = splits
-        # predictions = model.batch_predict(interface.device_batch(val_split))
-        # results = metrics.to_df(snapshot, predictions).iloc[0].to_dict()
-        results = {k: jnp.nan for k in metrics.columns()}
-=======
         _, val_split, _ = splits
         predictions = model.batch_predict(interface.device_batch(val_split))
         results = metrics.to_df(snapshot, predictions).iloc[0].to_dict()
->>>>>>> 8cb7fc00
         self.save_metrics(engine, exp, snapshot, results)
 
         with Session(engine) as session, session.begin():
