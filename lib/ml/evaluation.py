--- conflicted
+++ resolved
@@ -190,18 +190,12 @@
         model = model.load_params_from_archive(
             os.path.join(self.experiment_dir[exp], 'params.zip'), snapshot)
 
-<<<<<<< HEAD
-        _, val_split, _ = splits
-        predictions = model.batch_predict(interface.device_batch(val_split))
-        results = metrics.to_df(snapshot, predictions).iloc[0].to_dict()
-=======
         metrics = MetricsCollection(metrics)
 
         # _, val_split, _ = splits
         # predictions = model.batch_predict(interface.device_batch(val_split))
         # results = metrics.to_df(snapshot, predictions).iloc[0].to_dict()
         results = {k: 0.0 for k in metrics.columns()}
->>>>>>> 5d729254
         self.save_metrics(engine, exp, snapshot, results)
 
         with Session(engine) as session, session.begin():
