{
 "cells": [
  {
   "cell_type": "code",
   "execution_count": 1,
   "id": "4cfc614e",
   "metadata": {},
   "outputs": [
    {
     "name": "stdout",
     "output_type": "stream",
     "text": [
      "env: XLA_PYTHON_CLIENT_MEM_FRACTION=0.1\n"
     ]
    }
   ],
   "source": [
    "%load_ext autoreload\n",
    "%autoreload 2\n",
    "%env XLA_PYTHON_CLIENT_MEM_FRACTION=0.1\n",
    "import sys\n",
    "import os\n",
    "import glob\n",
    "import random\n",
    "from collections import defaultdict\n",
    "from pathlib import Path\n",
    "\n",
    "from IPython.display import display\n",
    "\n",
    "import pandas as pd\n",
    "import dask\n",
    "\n",
    "from tqdm import tqdm\n",
    "import jax\n",
    "jax.config.update('jax_platform_name', 'gpu')\n",
    "# jax.config.update('jax_log_compiles', True)\n",
    "# jax.config.update(\"jax_debug_nans\", True)\n",
    "# jax.config.update(\"jax_enable_x64\", True)"
   ]
  },
  {
   "cell_type": "code",
   "execution_count": 2,
   "id": "894a3743",
   "metadata": {},
   "outputs": [],
   "source": [
    "\n",
    "\n",
    "sys.path.append(\"../..\")\n",
    "\n",
    "from lib import utils as U\n",
    "from lib.ehr.dataset import load_dataset, load_dataset_scheme, Dataset\n",
    "from lib.ehr.interface import Patients\n",
    "from lib.ehr.concepts import CPRDDemographicVectorConfig, DemographicVectorConfig\n"
   ]
  },
  {
   "cell_type": "code",
   "execution_count": 3,
   "id": "8c176dbe",
   "metadata": {},
   "outputs": [],
   "source": [
    "import logging\n",
    "import pprint\n",
    "\n",
    "# logging.root.level = logging.DEBUG\n",
    "pp = pprint.PrettyPrinter(indent=4)\n"
   ]
  },
  {
   "cell_type": "code",
   "execution_count": 4,
   "id": "a08b6e10",
   "metadata": {},
   "outputs": [],
   "source": [
    "# Assign the folder of the dataset to `DATA_FILE`.\n",
    "\n",
    "HOME = os.environ.get('HOME')\n",
    "DATA_FILE = f'{HOME}/Documents/DS211/users/tb1009/DATA/PAT_COHORT/ICENODE_SUBSET_1000.csv'\n",
    "SOURCE_DIR = os.path.abspath(\"..\")\n",
    "cache_to_disk = 'cached_inteface/cprd_1000'\n",
    "# use_cached = 'cached_inteface/cprd_1000' # 'cached_inteface/m4inpatients_8000' #cache_to_disk        # False # \n",
    "use_cached =  False #'cached_inteface/cprd_50000' # 'cached_inteface/m4inpatients_8000' #cache_to_disk        # False # "
   ]
  },
  {
   "cell_type": "markdown",
   "id": "cdbd6e95",
   "metadata": {},
   "source": [
    "##### Possible Interface Scheme Configurations"
   ]
  },
  {
   "cell_type": "code",
   "execution_count": 5,
   "id": "73b4ae66",
   "metadata": {},
   "outputs": [
    {
     "name": "stdout",
     "output_type": "stream",
     "text": [
      "{\n",
      "    \"dx\": [\n",
      "        \"DxLTC9809FlatMedcodes\",\n",
      "        \"DxLTC212FlatCodes\"\n",
      "    ],\n",
      "    \"ethnicity\": [\n",
      "        \"CPRDEthnicity16\",\n",
      "        \"CPRDEthnicity5\"\n",
      "    ],\n",
      "    \"gender\": [\n",
      "        \"CPRDGender\"\n",
      "    ],\n",
      "    \"imd\": [\n",
      "        \"CPRDIMDCategorical\"\n",
      "    ],\n",
      "    \"outcome\": [\n",
      "        \"dx_cprd_ltc212\",\n",
      "        \"dx_cprd_ltc9809\"\n",
      "    ]\n",
      "}\n"
     ]
    }
   ],
   "source": [
    "import json\n",
    "\n",
    "\n",
    "interface_schem_options = load_dataset_scheme('CPRD').supported_target_scheme_options\n",
    "print(json.dumps(interface_schem_options, sort_keys=True, indent=4))\n"
   ]
  },
  {
   "cell_type": "code",
   "execution_count": 6,
   "id": "ceb14ab6",
   "metadata": {},
   "outputs": [],
   "source": [
    "cprd_interface_scheme_kw = dict(dx='DxLTC9809FlatMedcodes',\n",
    "                                #outcome='dx_cprd_ltc212',\n",
    "                                outcome='dx_cprd_ltc9809',\n",
    "                                ethnicity='CPRDEthnicity5')\n",
    "# Demographic vector attributes\n",
    "demographic_vector_conf = CPRDDemographicVectorConfig(age=True,\n",
    "                                                      gender=True,\n",
    "                                                      ethnicity=True,\n",
    "                                                      imd=True)"
   ]
  },
  {
   "cell_type": "code",
   "execution_count": null,
   "id": "d46d7c81",
<<<<<<< HEAD
   "metadata": {
    "scrolled": true
   },
=======
   "metadata": {},
>>>>>>> bc61a0d7
   "outputs": [],
   "source": [
    "if use_cached:\n",
    "    cprd_patients = Patients.load(use_cached)\n",
    "    splits = cprd_patients.dataset.random_splits([0.8, 0.9], random_seed=42, balanced='admissions')\n",
    "\n",
    "else:\n",
    "    with U.modified_environ(DATA_FILE=DATA_FILE), dask.config.set(scheduler='processes', num_workers=12):\n",
    "        \n",
    "        # Load dataset\n",
    "        cprd_dataset = load_dataset('CPRD', sample=None)\n",
    "        # Use training-split for fitting the outlier_remover and the scalers.\n",
    "        splits = cprd_dataset.random_splits([0.8, 0.9], random_seed=42, balanced='admissions')\n",
    "\n",
    "\n",
    "        # Load interface\n",
    "        cprd_patients = Patients(cprd_dataset, demographic_vector_conf,\n",
    "                                **cprd_interface_scheme_kw).load_subjects(num_workers=12)\n",
    "\n",
    "        # Cache to disk\n",
    "        cprd_patients.save(cache_to_disk, overwrite=True)"
   ]
  },
  {
   "cell_type": "code",
   "execution_count": null,
   "id": "f1898f46",
   "metadata": {},
<<<<<<< HEAD
   "outputs": [
    {
     "data": {
      "text/plain": [
       "1000"
      ]
     },
     "execution_count": 8,
     "metadata": {},
     "output_type": "execute_result"
    }
   ],
=======
   "outputs": [],
>>>>>>> bc61a0d7
   "source": [
    "len(cprd_patients.subjects)"
   ]
  },
  {
   "cell_type": "code",
   "execution_count": null,
   "id": "86e81c71",
   "metadata": {},
   "outputs": [],
   "source": [
    "from lib.ml import (ICENODE, ICENODEDimensions, OutpatientEmbeddingDimensions, \n",
    "                    Trainer, TrainerReporting, OptimizerConfig, WarmupConfig, GRU, GRUDimensions,\n",
    "                   RETAIN, RETAINDimensions)\n",
    "from lib.metric import  (CodeAUC, UntilFirstCodeAUC, AdmissionAUC,\n",
    "                      CodeGroupTopAlarmAccuracy, LossMetric, ObsCodeLevelLossMetric)\n",
    "\n",
    "import jax.random as jrandom"
   ]
  },
  {
   "cell_type": "code",
<<<<<<< HEAD
   "execution_count": 11,
   "id": "b1b4a0dc",
   "metadata": {},
   "outputs": [
    {
     "name": "stderr",
     "output_type": "stream",
     "text": [
      "2023-08-24 16:58:20.970995: W external/xla/xla/service/gpu/nvptx_compiler.cc:698] The NVIDIA driver's CUDA version is 11.6 which is older than the ptxas CUDA version (11.8.89). Because the driver is older than the ptxas version, XLA is disabling parallel compilation, which may slow down compilation. You should update your NVIDIA driver or use the NVIDIA-provided CUDA forward compatibility packages.\n"
     ]
    }
   ],
=======
   "execution_count": null,
   "id": "c8d78296",
   "metadata": {},
   "outputs": [],
>>>>>>> bc61a0d7
   "source": [
    "emb_dims = OutpatientEmbeddingDimensions(dx=30, demo=5)\n",
    "key = jrandom.PRNGKey(0)\n",
    "\n",
    "def icenode_model():\n",
    "    dims = ICENODEDimensions(mem=15, emb=emb_dims)\n",
    "    return ICENODE(dims=dims, schemes=cprd_patients.schemes, \n",
    "                   demographic_vector_config=cprd_patients.demographic_vector_config,\n",
    "                   key=key)\n",
    "\n",
    "def gru_model():\n",
    "    dims = GRUDimensions(emb=emb_dims)\n",
    "    return GRU(dims=dims, schemes=cprd_patients.schemes, \n",
    "                   demographic_vector_config=cprd_patients.demographic_vector_config,\n",
    "                   key=key)\n",
    "\n",
    "def retain_model():\n",
    "    dims = RETAINDimensions(mem_a=25, mem_b=25, emb=emb_dims)\n",
    "    return RETAIN(dims=dims, schemes=cprd_patients.schemes, \n",
    "                   demographic_vector_config=cprd_patients.demographic_vector_config,\n",
    "                   key=key)\n",
    "\n",
    "models = {\n",
    "    #'dx_icenode': icenode_model(),\n",
    "    'dx_gru': gru_model(),\n",
    "    'dx_retain': retain_model()\n",
    "}"
   ]
  },
  {
   "cell_type": "code",
<<<<<<< HEAD
   "execution_count": 12,
   "id": "9ccb6be2",
   "metadata": {},
   "outputs": [
    {
     "name": "stderr",
     "output_type": "stream",
     "text": [
      "/data/master/DS211/users/tb1009/GIT/ICE-NODE2/notebooks/cprd_dx/../../lib/ehr/interface.py:365: RuntimeWarning: invalid value encountered in divide\n",
      "  frequency_vec = frequency_vec / frequency_vec.sum()\n"
     ]
    }
   ],
=======
   "execution_count": null,
   "id": "9ccb6be2",
   "metadata": {},
   "outputs": [],
>>>>>>> bc61a0d7
   "source": [
    "splits = cprd_patients.random_splits([0.9, 0.95], \n",
    "                                    balanced='admissions')\n",
    "\n",
    "trainer = Trainer(optimizer_config=OptimizerConfig(opt='adam', lr=1e-3),\n",
    "                    reg_hyperparams=None,\n",
    "                    epochs=80,\n",
    "                    batch_size=256,\n",
    "                    dx_loss='balanced_focal_bce')\n",
    "\n",
    "warmup = WarmupConfig(epochs=0.1, \n",
    "                      batch_size=8,\n",
    "                      opt='adam', lr=1e-3, \n",
    "                      decay_rate=0.5)\n",
    "\n",
    "loss_metric =  LossMetric(cprd_patients, \n",
    "                          dx_loss=('softmax_bce', 'balanced_focal_softmax_bce', \n",
    "                                   'balanced_focal_bce', 'allpairs_exp_rank', 'allpairs_hard_rank', \n",
    "                                   'allpairs_sigmoid_rank'))\n",
    "\n",
    "metrics = [\n",
    "     #CodeAUC(cprd_patients), \n",
    "           AdmissionAUC(cprd_patients), \n",
    "            CodeGroupTopAlarmAccuracy(cprd_patients, n_partitions=5, \n",
    "                                      top_k_list=[3, 5, 10, 15, 20],\n",
    "                                      train_split=splits[0]), \n",
    "           loss_metric]\n",
    "\n",
    "\n",
    "reporting = TrainerReporting(output_dir='dx_icenode',\n",
    "                             metrics=metrics,\n",
    "                             console=True,\n",
    "                             parameter_snapshots=True,\n",
    "                             config_json=True)"
   ]
  },
  {
   "cell_type": "code",
   "execution_count": null,
   "id": "f8325693",
   "metadata": {},
<<<<<<< HEAD
   "outputs": [
    {
     "name": "stdout",
     "output_type": "stream",
     "text": [
      "dx_retain\n"
     ]
    },
    {
     "data": {
      "application/json": {
       "ascii": false,
       "bar_format": null,
       "colour": null,
       "elapsed": 0.006409406661987305,
       "initial": 0,
       "n": 0,
       "ncols": null,
       "nrows": null,
       "postfix": null,
       "prefix": "Loading to device",
       "rate": null,
       "total": 60,
       "unit": "subject",
       "unit_divisor": 1000,
       "unit_scale": false
      },
      "application/vnd.jupyter.widget-view+json": {
       "model_id": "",
       "version_major": 2,
       "version_minor": 0
      },
      "text/plain": [
       "Loading to device:   0%|          | 0/60 [00:00<?, ?subject/s]"
      ]
     },
     "metadata": {},
     "output_type": "display_data"
    },
    {
     "data": {
      "application/json": {
       "ascii": false,
       "bar_format": null,
       "colour": null,
       "elapsed": 0.0059452056884765625,
       "initial": 0,
       "n": 0,
       "ncols": null,
       "nrows": null,
       "postfix": null,
       "prefix": "",
       "rate": null,
       "total": 80,
       "unit": "Epoch",
       "unit_divisor": 1000,
       "unit_scale": false
      },
      "application/vnd.jupyter.widget-view+json": {
       "model_id": "338b733c991f4b30a5d882f09b8bffe4",
       "version_major": 2,
       "version_minor": 0
      },
      "text/plain": [
       "  0%|          | 0/80 [00:00<?, ?Epoch/s]"
      ]
     },
     "metadata": {},
     "output_type": "display_data"
    },
    {
     "data": {
      "application/json": {
       "ascii": false,
       "bar_format": null,
       "colour": null,
       "elapsed": 0.008035898208618164,
       "initial": 0,
       "n": 0,
       "ncols": null,
       "nrows": null,
       "postfix": null,
       "prefix": "",
       "rate": null,
       "total": 56,
       "unit": "Batch",
       "unit_divisor": 1000,
       "unit_scale": false
      },
      "application/vnd.jupyter.widget-view+json": {
       "model_id": "294d35ce06eb4d6abe7f9906414cc84a",
       "version_major": 2,
       "version_minor": 0
      },
      "text/plain": [
       "  0%|          | 0/56 [00:00<?, ?Batch/s]"
      ]
     },
     "metadata": {},
     "output_type": "display_data"
    },
    {
     "data": {
      "application/json": {
       "ascii": false,
       "bar_format": null,
       "colour": null,
       "elapsed": 0.0068950653076171875,
       "initial": 0,
       "n": 0,
       "ncols": null,
       "nrows": null,
       "postfix": null,
       "prefix": "Loading to device",
       "rate": null,
       "total": 23,
       "unit": "subject",
       "unit_divisor": 1000,
       "unit_scale": false
      },
      "application/vnd.jupyter.widget-view+json": {
       "model_id": "",
       "version_major": 2,
       "version_minor": 0
      },
      "text/plain": [
       "Loading to device:   0%|          | 0/23 [00:00<?, ?subject/s]"
      ]
     },
     "metadata": {},
     "output_type": "display_data"
    },
    {
     "data": {
      "application/json": {
       "ascii": false,
       "bar_format": null,
       "colour": null,
       "elapsed": 0.014209747314453125,
       "initial": 0,
       "n": 0,
       "ncols": null,
       "nrows": null,
       "postfix": null,
       "prefix": "Embedding",
       "rate": null,
       "total": 23,
       "unit": "subject",
       "unit_divisor": 1000,
       "unit_scale": false
      },
      "application/vnd.jupyter.widget-view+json": {
       "model_id": "",
       "version_major": 2,
       "version_minor": 0
      },
      "text/plain": [
       "Embedding:   0%|          | 0/23 [00:00<?, ?subject/s]"
      ]
     },
     "metadata": {},
     "output_type": "display_data"
    },
    {
     "data": {
      "application/json": {
       "ascii": false,
       "bar_format": "{l_bar}{bar}| {n:.2f}/{total:.2f} [{elapsed}<{remaining}, {rate_fmt}{postfix}]",
       "colour": null,
       "elapsed": 0.005895376205444336,
       "initial": 0,
       "n": 0,
       "ncols": null,
       "nrows": null,
       "postfix": null,
       "prefix": "",
       "rate": null,
       "total": 137448,
       "unit": "longitudinal-days",
       "unit_divisor": 1000,
       "unit_scale": false
      },
      "application/vnd.jupyter.widget-view+json": {
       "model_id": "",
       "version_major": 2,
       "version_minor": 0
      },
      "text/plain": [
       "  0%|          | 0.00/137448.00 [00:00<?, ?longitudinal-days/s]"
      ]
     },
     "metadata": {},
     "output_type": "display_data"
    }
   ],
   "source": [
    "res = {}\n",
    "for name in ['dx_gru', 'dx_retain']:\n",
    "    model = models[name]\n",
    "    print(name)\n",
    "    reporting = TrainerReporting(output_dir=name,\n",
    "                                 metrics=metrics,\n",
    "                                 console=True,\n",
    "                                 model_stats=False,\n",
    "                                 parameter_snapshots=True,\n",
    "                                 config_json=True)\n",
    "    res[name] = trainer(model, cprd_patients, \n",
    "                  splits=splits,\n",
    "                  reporting=reporting,\n",
    "                  n_evals=800,\n",
    "                  warmup_config=None,\n",
    "                  continue_training=False)"
=======
   "outputs": [],
   "source": [
    "res = trainer(m, cprd_patients, \n",
    "              splits=splits,\n",
    "              reporting=reporting,\n",
    "              n_evals=1000,\n",
    "              warmup_config=None, \n",
    "              continue_training=False)"
   ]
  },
  {
   "cell_type": "code",
   "execution_count": null,
   "id": "0b8c8ea1",
   "metadata": {},
   "outputs": [],
   "source": [
    "subject = cprd_patients.subjects[splits[0][0]]\n",
    "admission = subject.admissions[0]\n",
    "static_info = subject.static_info\n",
    "len(static_info.demographic_vector(admission.admission_dates[0]))"
   ]
  },
  {
   "cell_type": "code",
   "execution_count": null,
   "id": "1b4b2e8b",
   "metadata": {},
   "outputs": [],
   "source": [
    "cprd_patients.scheme.demographic_vector_size(demographic_vector_conf)"
>>>>>>> bc61a0d7
   ]
  },
  {
   "cell_type": "code",
   "execution_count": null,
<<<<<<< HEAD
   "id": "33f485aa",
=======
   "id": "141555c4",
>>>>>>> bc61a0d7
   "metadata": {},
   "outputs": [],
   "source": []
  }
 ],
 "metadata": {
  "kernelspec": {
   "display_name": "venv310-jax",
   "language": "python",
   "name": "venv310-jax"
  },
  "language_info": {
   "codemirror_mode": {
    "name": "ipython",
    "version": 3
   },
   "file_extension": ".py",
   "mimetype": "text/x-python",
   "name": "python",
   "nbconvert_exporter": "python",
   "pygments_lexer": "ipython3",
   "version": "3.10.9"
  }
 },
 "nbformat": 4,
 "nbformat_minor": 5
}<|MERGE_RESOLUTION|>--- conflicted
+++ resolved
@@ -155,15 +155,11 @@
   },
   {
    "cell_type": "code",
-   "execution_count": null,
+   "execution_count": 7,
    "id": "d46d7c81",
-<<<<<<< HEAD
    "metadata": {
     "scrolled": true
    },
-=======
-   "metadata": {},
->>>>>>> bc61a0d7
    "outputs": [],
    "source": [
     "if use_cached:\n",
@@ -189,10 +185,9 @@
   },
   {
    "cell_type": "code",
-   "execution_count": null,
+   "execution_count": 8,
    "id": "f1898f46",
    "metadata": {},
-<<<<<<< HEAD
    "outputs": [
     {
      "data": {
@@ -205,16 +200,13 @@
      "output_type": "execute_result"
     }
    ],
-=======
-   "outputs": [],
->>>>>>> bc61a0d7
    "source": [
     "len(cprd_patients.subjects)"
    ]
   },
   {
    "cell_type": "code",
-   "execution_count": null,
+   "execution_count": 9,
    "id": "86e81c71",
    "metadata": {},
    "outputs": [],
@@ -230,9 +222,8 @@
   },
   {
    "cell_type": "code",
-<<<<<<< HEAD
    "execution_count": 11,
-   "id": "b1b4a0dc",
+   "id": "955344d1",
    "metadata": {},
    "outputs": [
     {
@@ -243,12 +234,6 @@
      ]
     }
    ],
-=======
-   "execution_count": null,
-   "id": "c8d78296",
-   "metadata": {},
-   "outputs": [],
->>>>>>> bc61a0d7
    "source": [
     "emb_dims = OutpatientEmbeddingDimensions(dx=30, demo=5)\n",
     "key = jrandom.PRNGKey(0)\n",
@@ -280,7 +265,6 @@
   },
   {
    "cell_type": "code",
-<<<<<<< HEAD
    "execution_count": 12,
    "id": "9ccb6be2",
    "metadata": {},
@@ -294,12 +278,6 @@
      ]
     }
    ],
-=======
-   "execution_count": null,
-   "id": "9ccb6be2",
-   "metadata": {},
-   "outputs": [],
->>>>>>> bc61a0d7
    "source": [
     "splits = cprd_patients.random_splits([0.9, 0.95], \n",
     "                                    balanced='admissions')\n",
@@ -339,9 +317,8 @@
   {
    "cell_type": "code",
    "execution_count": null,
-   "id": "f8325693",
-   "metadata": {},
-<<<<<<< HEAD
+   "id": "c6874347",
+   "metadata": {},
    "outputs": [
     {
      "name": "stdout",
@@ -554,49 +531,12 @@
     "                  n_evals=800,\n",
     "                  warmup_config=None,\n",
     "                  continue_training=False)"
-=======
-   "outputs": [],
-   "source": [
-    "res = trainer(m, cprd_patients, \n",
-    "              splits=splits,\n",
-    "              reporting=reporting,\n",
-    "              n_evals=1000,\n",
-    "              warmup_config=None, \n",
-    "              continue_training=False)"
    ]
   },
   {
    "cell_type": "code",
    "execution_count": null,
-   "id": "0b8c8ea1",
-   "metadata": {},
-   "outputs": [],
-   "source": [
-    "subject = cprd_patients.subjects[splits[0][0]]\n",
-    "admission = subject.admissions[0]\n",
-    "static_info = subject.static_info\n",
-    "len(static_info.demographic_vector(admission.admission_dates[0]))"
-   ]
-  },
-  {
-   "cell_type": "code",
-   "execution_count": null,
-   "id": "1b4b2e8b",
-   "metadata": {},
-   "outputs": [],
-   "source": [
-    "cprd_patients.scheme.demographic_vector_size(demographic_vector_conf)"
->>>>>>> bc61a0d7
-   ]
-  },
-  {
-   "cell_type": "code",
-   "execution_count": null,
-<<<<<<< HEAD
-   "id": "33f485aa",
-=======
-   "id": "141555c4",
->>>>>>> bc61a0d7
+   "id": "c79684c5",
    "metadata": {},
    "outputs": [],
    "source": []
